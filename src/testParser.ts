--- conflicted
+++ resolved
@@ -42,16 +42,11 @@
   try {
     const escapedFileName = fileName
       .replace(/[.*+?^${}()|[\]\\]/g, '\\$&')
-<<<<<<< HEAD
       .replace('::', '/') // Rust test output contains colons between package names - See: https://github.com/mikepenz/action-junit-report/pull/359
-    const matches = output.match(new RegExp(`${escapedFileName}.*?:\\d+`, 'g'))
-=======
-      .replace('::', '/')
 
     const matches = output.match(
       new RegExp(` [^ ]*${escapedFileName}.*?:\\d+`, 'g')
     )
->>>>>>> 4a75c32e
     if (!matches) return {fileName, line: 1}
 
     const [lastItem] = matches.slice(-1)
